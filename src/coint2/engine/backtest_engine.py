<<<<<<< HEAD
"""Vectorized pair backtesting engine."""

from __future__ import annotations

import numpy as np
import pandas as pd

from coint2.core.math_utils import rolling_beta, rolling_zscore
from coint2.core.performance import max_drawdown, sharpe_ratio


class PairBacktester:
    """Run a simple mean-reversion backtest on a pair of prices."""

    def __init__(self, prices: pd.DataFrame, window: int, z_threshold: float) -> None:
        self.prices = prices.copy()
=======
import pandas as pd
from ..core import math_utils
from ..core import performance


class PairBacktester:
    """Vectorized backtester for a single pair."""

    def __init__(self, pair_data: pd.DataFrame, window: int, z_threshold: float):
        """Initialize backtester.

        Parameters
        ----------
        pair_data : pd.DataFrame
            DataFrame with two columns containing price series for the pair.
        window : int
            Rolling window for beta and z-score calculation.
        z_threshold : float
            Z-score absolute threshold for entry signals.
        """
        self.pair_data = pair_data.copy()
>>>>>>> 6609645f
        self.window = window
        self.z_threshold = z_threshold
        self.results: pd.DataFrame | None = None

<<<<<<< HEAD
    def run(self) -> pd.DataFrame:
        """Execute backtest and return dataframe with calculations."""
        df = self.prices.copy()
        s1, s2 = df.iloc[:, 0], df.iloc[:, 1]

        df["beta"] = rolling_beta(s1, s2, self.window)
        df["spread"] = s1 - df["beta"] * s2
        df["z_score"] = rolling_zscore(df["spread"], self.window)

        signals = pd.Series(0, index=df.index, dtype=float)
        signals[df["z_score"] > self.z_threshold] = -1
        signals[df["z_score"] < -self.z_threshold] = 1
        df["signal"] = signals

        positions = signals.replace(0, np.nan).ffill()
        positions[signals == 0] = 0
        df["position"] = positions.fillna(0)

        df["pnl"] = df["position"].shift().fillna(0) * df["spread"].diff().fillna(0)

        self.results = df
        return df

    def get_performance_metrics(self) -> dict[str, float]:
        """Return Sharpe ratio and max drawdown of the strategy."""
        if self.results is None:
            raise ValueError("run() must be called before computing metrics")
        pnl = self.results["pnl"]
        cumulative = pnl.cumsum()
        return {
            "sharpe_ratio": sharpe_ratio(pnl),
            "max_drawdown": max_drawdown(cumulative),
        }
=======
    def run(self) -> None:
        """Run backtest and store results in ``self.results``."""
        # Улучшение: делаем код независимым от имен колонок,
        # переименовывая их в 'y' и 'x' для удобства.
        if self.pair_data.empty or len(self.pair_data.columns) < 2:
            # Создаем пустой DataFrame с нужными колонками, чтобы избежать ошибок дальше
            self.results = pd.DataFrame(columns=["spread", "z_score", "position", "pnl", "cumulative_pnl"])
            return

        df = self.pair_data.rename(columns={
            self.pair_data.columns[0]: 'y',
            self.pair_data.columns[1]: 'x'
        })

        # rolling beta of y ~ x
        df["beta"] = math_utils.rolling_beta(df["y"], df["x"], self.window)

        # compute spread y - beta * x
        df["spread"] = df["y"] - df["beta"] * df["x"]

        # Используем правильное имя функции `rolling_zscore`
        df["z_score"] = math_utils.rolling_zscore(df["spread"], self.window)

        # generate long/short signals: long when z_score < -threshold, short when z_score > threshold
        df["signal"] = 0
        df.loc[df["z_score"] > self.z_threshold, "signal"] = -1 # Продаем дорогой спред
        df.loc[df["z_score"] < -self.z_threshold, "signal"] = 1  # Покупаем дешевый спред

        # forward fill signals to maintain positions until exit
        # (Выход происходит при появлении противоположного сигнала или возврате к "нейтральной" зоне).
        df["position"] = df["signal"].replace(to_replace=0, method="ffill").fillna(0)

        # shift position by 1 to avoid lookahead bias (входим по цене следующего периода)
        df["position"] = df["position"].shift().fillna(0)

        # compute pnl
        df["spread_return"] = df["spread"].diff()
        df["pnl"] = df["position"] * df["spread_return"]
        df["cumulative_pnl"] = df["pnl"].cumsum()

        self.results = df

    def get_results(self) -> pd.DataFrame:
        if self.results is None:
            raise ValueError("Backtest not yet run")
        return self.results[["spread", "z_score", "position", "pnl", "cumulative_pnl"]]

    def get_performance_metrics(self) -> dict:
        if self.results is None or self.results.empty:
            raise ValueError("Backtest has not been run or produced no results")

        pnl = self.results["pnl"].dropna()
        cum_pnl = self.results["cumulative_pnl"].dropna()

        # Если после dropna ничего не осталось, возвращаем нулевые метрики
        if pnl.empty:
            return {
                "sharpe_ratio": 0.0,
                "max_drawdown": 0.0,
                "total_pnl": 0.0,
            }

        return {
            "sharpe_ratio": performance.sharpe_ratio(pnl),
            "max_drawdown": performance.max_drawdown(cum_pnl),
            "total_pnl": cum_pnl.iloc[-1] if not cum_pnl.empty else 0.0,
        }
>>>>>>> 6609645f
<|MERGE_RESOLUTION|>--- conflicted
+++ resolved
@@ -1,21 +1,3 @@
-<<<<<<< HEAD
-"""Vectorized pair backtesting engine."""
-
-from __future__ import annotations
-
-import numpy as np
-import pandas as pd
-
-from coint2.core.math_utils import rolling_beta, rolling_zscore
-from coint2.core.performance import max_drawdown, sharpe_ratio
-
-
-class PairBacktester:
-    """Run a simple mean-reversion backtest on a pair of prices."""
-
-    def __init__(self, prices: pd.DataFrame, window: int, z_threshold: float) -> None:
-        self.prices = prices.copy()
-=======
 import pandas as pd
 from ..core import math_utils
 from ..core import performance
@@ -37,46 +19,10 @@
             Z-score absolute threshold for entry signals.
         """
         self.pair_data = pair_data.copy()
->>>>>>> 6609645f
         self.window = window
         self.z_threshold = z_threshold
         self.results: pd.DataFrame | None = None
 
-<<<<<<< HEAD
-    def run(self) -> pd.DataFrame:
-        """Execute backtest and return dataframe with calculations."""
-        df = self.prices.copy()
-        s1, s2 = df.iloc[:, 0], df.iloc[:, 1]
-
-        df["beta"] = rolling_beta(s1, s2, self.window)
-        df["spread"] = s1 - df["beta"] * s2
-        df["z_score"] = rolling_zscore(df["spread"], self.window)
-
-        signals = pd.Series(0, index=df.index, dtype=float)
-        signals[df["z_score"] > self.z_threshold] = -1
-        signals[df["z_score"] < -self.z_threshold] = 1
-        df["signal"] = signals
-
-        positions = signals.replace(0, np.nan).ffill()
-        positions[signals == 0] = 0
-        df["position"] = positions.fillna(0)
-
-        df["pnl"] = df["position"].shift().fillna(0) * df["spread"].diff().fillna(0)
-
-        self.results = df
-        return df
-
-    def get_performance_metrics(self) -> dict[str, float]:
-        """Return Sharpe ratio and max drawdown of the strategy."""
-        if self.results is None:
-            raise ValueError("run() must be called before computing metrics")
-        pnl = self.results["pnl"]
-        cumulative = pnl.cumsum()
-        return {
-            "sharpe_ratio": sharpe_ratio(pnl),
-            "max_drawdown": max_drawdown(cumulative),
-        }
-=======
     def run(self) -> None:
         """Run backtest and store results in ``self.results``."""
         # Улучшение: делаем код независимым от имен колонок,
@@ -143,5 +89,4 @@
             "sharpe_ratio": performance.sharpe_ratio(pnl),
             "max_drawdown": performance.max_drawdown(cum_pnl),
             "total_pnl": cum_pnl.iloc[-1] if not cum_pnl.empty else 0.0,
-        }
->>>>>>> 6609645f
+        }