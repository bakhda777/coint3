import threading
<<<<<<< HEAD
from pathlib import Path

=======
import time
>>>>>>> d9e7e508
import dask.dataframe as dd
import pandas as pd

from coint2.core.data_loader import DataHandler
from coint2.utils.config import (
    AppConfig,
    BacktestConfig,
    PairSelectionConfig,
    PortfolioConfig,
    WalkForwardConfig,
)


def create_dataset(tmp_path: Path) -> None:
    idx = pd.date_range("2021-01-01", periods=5, freq="D")
    for sym, shift in [("AAA", 0), ("BBB", 1)]:
        part_dir = tmp_path / f"symbol={sym}" / "year=2021" / "month=01"
        part_dir.mkdir(parents=True, exist_ok=True)
        series = pd.Series(range(5), index=idx) + shift
        df = pd.DataFrame({"timestamp": idx, "close": series})
        df.to_parquet(part_dir / "data.parquet")


def make_cfg(tmp_path: Path, lookback_days: int = 1) -> AppConfig:
    return AppConfig(
        data_dir=tmp_path,
        results_dir=tmp_path,
        portfolio=PortfolioConfig(
            initial_capital=10000.0,
            risk_per_trade_pct=0.01,
            max_active_positions=5,
        ),
        pair_selection=PairSelectionConfig(
            lookback_days=lookback_days,
            coint_pvalue_threshold=0.05,
            ssd_top_n=1,
            min_half_life_days=1,
            max_half_life_days=30,
            min_mean_crossings=12,
        ),
        backtest=BacktestConfig(
            timeframe="1d",
            rolling_window=1,
            zscore_threshold=1.0,
            stop_loss_multiplier=3.0,
            fill_limit_pct=0.1,
            commission_pct=0.0,
            slippage_pct=0.0,
            annualizing_factor=365,
        ),
        walk_forward=WalkForwardConfig(
            start_date="2021-01-01",
            end_date="2021-01-02",
            training_period_days=1,
            testing_period_days=1,
        ),
    )


def test_load_all_data_cache(monkeypatch, tmp_path: Path) -> None:
    create_dataset(tmp_path)
    cfg = make_cfg(tmp_path, lookback_days=2)
    handler = DataHandler(cfg)

    calls = 0
    original = dd.read_parquet

    def counting_read_parquet(*args, **kwargs):
        nonlocal calls
        calls += 1
        return original(*args, **kwargs)

    monkeypatch.setattr(dd, "read_parquet", counting_read_parquet)

    handler.load_all_data_for_period()
    assert calls == 1

    handler.load_all_data_for_period()
    assert calls == 1


def test_threaded_cache_reload(tmp_path: Path) -> None:
    create_dataset(tmp_path)
    cfg = make_cfg(tmp_path, lookback_days=2)
    handler = DataHandler(cfg)

    # preload and then clear to force reload
    handler.load_all_data_for_period()
    handler.clear_cache()

    results: list[pd.DataFrame] = []

    def worker() -> None:
        results.append(handler.load_all_data_for_period())

    threads = [threading.Thread(target=worker) for _ in range(2)]
    for t in threads:
        t.start()
    for t in threads:
        t.join()

    assert len(results) == 2
    pd.testing.assert_frame_equal(results[0], results[1])
    assert handler.freq == pd.infer_freq(results[0].index)


def test_cache_autorefresh(tmp_path: Path) -> None:
    create_dataset(tmp_path)
    cfg = make_cfg(tmp_path)
    handler = DataHandler(cfg)

    initial = handler.load_all_data_for_period(lookback_days=10)
    assert len(initial) == 5

    part_dir = tmp_path / "symbol=AAA" / "year=2021" / "month=01"
    new_idx = pd.date_range("2021-01-01", periods=6, freq="D")
    df = pd.DataFrame({"timestamp": new_idx, "close": range(6)})
    time.sleep(1)
    df.to_parquet(part_dir / "data.parquet")

    updated = handler.load_all_data_for_period(lookback_days=10)
    assert len(updated) == 6
    assert pd.Timestamp("2021-01-06") in updated.index<|MERGE_RESOLUTION|>--- conflicted
+++ resolved
@@ -1,10 +1,6 @@
 import threading
-<<<<<<< HEAD
+
 from pathlib import Path
-
-=======
-import time
->>>>>>> d9e7e508
 import dask.dataframe as dd
 import pandas as pd
 
