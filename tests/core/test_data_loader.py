--- conflicted
+++ resolved
@@ -254,7 +254,6 @@
     assert "CCC" in result.columns
 
 
-<<<<<<< HEAD
 def create_large_dataset_with_gaps(tmp_path: Path) -> None:
     idx = pd.date_range("2021-01-01", periods=100, freq="D")
     a = pd.Series(range(100), index=idx, dtype=float)
@@ -270,50 +269,44 @@
 
 def test_fill_limit_pct_application(tmp_path: Path) -> None:
     create_large_dataset_with_gaps(tmp_path)
-=======
-def test_partition_symbol_column(tmp_path: Path) -> None:
-    create_dataset(tmp_path)
->>>>>>> 73756067
-    cfg = AppConfig(
-        data_dir=tmp_path,
-        results_dir=tmp_path,
-        portfolio=PortfolioConfig(
-            initial_capital=10000.0,
-            risk_per_trade_pct=0.01,
-            max_active_positions=5,
-        ),
-        pair_selection=PairSelectionConfig(
-            lookback_days=1,
-            coint_pvalue_threshold=0.05,
-            ssd_top_n=1,
-            min_half_life_days=1,
-            max_half_life_days=30,
-            min_mean_crossings=12,
-        ),
-        backtest=BacktestConfig(
-            timeframe="1d",
-            rolling_window=1,
-            zscore_threshold=1.0,
-            stop_loss_multiplier=3.0,
-            fill_limit_pct=0.1,
-            commission_pct=0.0,
-            slippage_pct=0.0,
-            annualizing_factor=365,
-        ),
-        walk_forward=WalkForwardConfig(
-            start_date="2021-01-01",
-<<<<<<< HEAD
+
+    cfg = AppConfig(
+        data_dir=tmp_path,
+        results_dir=tmp_path,
+        portfolio=PortfolioConfig(
+            initial_capital=10000.0,
+            risk_per_trade_pct=0.01,
+            max_active_positions=5,
+        ),
+        pair_selection=PairSelectionConfig(
+            lookback_days=1,
+            coint_pvalue_threshold=0.05,
+            ssd_top_n=1,
+            min_half_life_days=1,
+            max_half_life_days=30,
+            min_mean_crossings=12,
+        ),
+        backtest=BacktestConfig(
+            timeframe="1d",
+            rolling_window=1,
+            zscore_threshold=1.0,
+            stop_loss_multiplier=3.0,
+            fill_limit_pct=0.1,
+            commission_pct=0.0,
+            slippage_pct=0.0,
+            annualizing_factor=365,
+        ),
+        walk_forward=WalkForwardConfig(
+            start_date="2021-01-01",
+
             end_date="2021-04-10",
-=======
-            end_date="2021-01-02",
->>>>>>> 73756067
-            training_period_days=1,
-            testing_period_days=1,
-        ),
-    )
-    handler = DataHandler(cfg)
-
-<<<<<<< HEAD
+
+            training_period_days=1,
+            testing_period_days=1,
+        ),
+    )
+    handler = DataHandler(cfg)
+
     start = pd.Timestamp("2021-01-01")
     end = pd.Timestamp("2021-04-10")
     result = handler.load_pair_data("AAA", "BBB", start, end)
@@ -328,10 +321,4 @@
     expected = expected[["AAA", "BBB"]].dropna()
 
     pd.testing.assert_frame_equal(result, expected)
-=======
-    ddf = handler._load_full_dataset()
-    assert "symbol" in ddf.columns
-
-    pdf = ddf.compute()
-    assert "symbol" in pdf.columns
->>>>>>> 73756067
+
