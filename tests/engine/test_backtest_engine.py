<<<<<<< HEAD
import numpy as np
import pandas as pd
from scipy.stats import linregress

from coint2.engine.backtest_engine import PairBacktester
from coint2.core.math_utils import rolling_zscore
from coint2.core.performance import sharpe_ratio, max_drawdown


def test_pair_backtester_basic():
    idx = pd.date_range("2021-01-01", periods=8, freq="D")
    x = pd.Series([1, 2, 3, 4, 5, 6, 7, 8], index=idx)
    noise = pd.Series([0.1, -0.2, 0.3, -0.1, 0.2, -0.2, 0.1, 0], index=idx)
    y = x * 1.5 + noise
    df = pd.DataFrame({"Y": y, "X": x})

    window = 3
    thresh = 1.0

    bt = PairBacktester(df, window, thresh)
    result = bt.run()

    # manual beta using linregress
    expected_beta = []
    for i in range(len(df)):
        if i + 1 < window:
            expected_beta.append(np.nan)
        else:
            sl, _, _, _, _ = linregress(
                x.iloc[i - window + 1 : i + 1], y.iloc[i - window + 1 : i + 1]
            )
            expected_beta.append(sl)
    expected_beta = pd.Series(expected_beta, index=idx)
    pd.testing.assert_series_equal(result["beta"], expected_beta)

    expected_spread = y - expected_beta * x
    pd.testing.assert_series_equal(result["spread"], expected_spread)

    expected_z = rolling_zscore(expected_spread, window)
    pd.testing.assert_series_equal(result["z_score"], expected_z)

    signals = pd.Series(0.0, index=idx)
    signals[expected_z > thresh] = -1
    signals[expected_z < -thresh] = 1
    pd.testing.assert_series_equal(result["signal"], signals)

    positions = signals.replace(0, np.nan).ffill()
    positions[signals == 0] = 0
    positions = positions.fillna(0)
    pd.testing.assert_series_equal(result["position"], positions)

    expected_pnl = positions.shift().fillna(0) * expected_spread.diff().fillna(0)
    pd.testing.assert_series_equal(result["pnl"], expected_pnl)

    metrics = bt.get_performance_metrics()
    assert metrics["sharpe_ratio"] == sharpe_ratio(expected_pnl)
    assert metrics["max_drawdown"] == max_drawdown(expected_pnl.cumsum())
=======
# ВНИМАНИЕ: Строки с sys.path.insert удалены! Они больше не нужны благодаря conftest.py.

import pandas as pd
import numpy as np

# Импортируем код проекта напрямую
from coint2.engine.backtest_engine import PairBacktester
from coint2.core import math_utils, performance

def manual_backtest(df: pd.DataFrame, window: int, z_threshold: float) -> pd.DataFrame:
    """Эталонная реализация логики бэктеста для проверки."""
    df = df.copy()
    # Делаем код независимым от имен колонок, как в основном классе
    y_col, x_col = df.columns[0], df.columns[1]

    df["beta"] = math_utils.rolling_beta(df[y_col], df[x_col], window)
    df["spread"] = df[y_col] - df["beta"] * df[x_col]
    
    # ИСПРАВЛЕНИЕ: Используем правильное имя функции `rolling_zscore`
    df["z_score"] = math_utils.rolling_zscore(df["spread"], window)
    
    df["signal"] = 0
    df.loc[df["z_score"] > z_threshold, "signal"] = -1
    df.loc[df["z_score"] < -z_threshold, "signal"] = 1
    df["position"] = df["signal"].replace(to_replace=0, method="ffill").fillna(0)
    df["position"] = df["position"].shift(1).fillna(0)
    df["spread_return"] = df["spread"].diff()
    df["pnl"] = df["position"] * df["spread_return"]
    df["cumulative_pnl"] = df["pnl"].cumsum()
    return df

def test_backtester_outputs():
    """Проверяет, что каждый столбец и метрика бэктестера совпадают с эталоном."""
    np.random.seed(0)
    # Используем произвольные имена колонок для проверки надежности
    data = pd.DataFrame({
        "ASSET_Y": np.linspace(1, 20, 20) + np.random.normal(0, 0.5, size=20),
        "ASSET_X": np.linspace(1, 20, 20)
    })

    window = 5
    z_threshold = 1.0

    bt = PairBacktester(data, window=window, z_threshold=z_threshold)
    bt.run()
    result = bt.get_results()

    # Сравниваем с эталоном
    expected = manual_backtest(data, window, z_threshold)
    expected_for_comparison = expected[["spread", "z_score", "position", "pnl", "cumulative_pnl"]]
    
    pd.testing.assert_frame_equal(result, expected_for_comparison)

    # Проверяем метрики
    metrics = bt.get_performance_metrics()
    
    expected_pnl = expected["pnl"].dropna()
    expected_cum_pnl = expected["cumulative_pnl"].dropna()
    expected_metrics = {
        # ИСПРАВЛЕНИЕ: Используем правильные ключи из `get_performance_metrics`
        "sharpe_ratio": performance.sharpe_ratio(expected_pnl),
        "max_drawdown": performance.max_drawdown(expected_cum_pnl),
        "total_pnl": expected_cum_pnl.iloc[-1] if not expected_cum_pnl.empty else 0.0,
    }

    # Надежное сравнение словарей с float-числами
    assert metrics.keys() == expected_metrics.keys()
    assert np.isclose(metrics["sharpe_ratio"], expected_metrics["sharpe_ratio"])
    assert np.isclose(metrics["max_drawdown"], expected_metrics["max_drawdown"])
    assert np.isclose(metrics["total_pnl"], expected_metrics["total_pnl"])
>>>>>>> 6609645f
<|MERGE_RESOLUTION|>--- conflicted
+++ resolved
@@ -1,62 +1,3 @@
-<<<<<<< HEAD
-import numpy as np
-import pandas as pd
-from scipy.stats import linregress
-
-from coint2.engine.backtest_engine import PairBacktester
-from coint2.core.math_utils import rolling_zscore
-from coint2.core.performance import sharpe_ratio, max_drawdown
-
-
-def test_pair_backtester_basic():
-    idx = pd.date_range("2021-01-01", periods=8, freq="D")
-    x = pd.Series([1, 2, 3, 4, 5, 6, 7, 8], index=idx)
-    noise = pd.Series([0.1, -0.2, 0.3, -0.1, 0.2, -0.2, 0.1, 0], index=idx)
-    y = x * 1.5 + noise
-    df = pd.DataFrame({"Y": y, "X": x})
-
-    window = 3
-    thresh = 1.0
-
-    bt = PairBacktester(df, window, thresh)
-    result = bt.run()
-
-    # manual beta using linregress
-    expected_beta = []
-    for i in range(len(df)):
-        if i + 1 < window:
-            expected_beta.append(np.nan)
-        else:
-            sl, _, _, _, _ = linregress(
-                x.iloc[i - window + 1 : i + 1], y.iloc[i - window + 1 : i + 1]
-            )
-            expected_beta.append(sl)
-    expected_beta = pd.Series(expected_beta, index=idx)
-    pd.testing.assert_series_equal(result["beta"], expected_beta)
-
-    expected_spread = y - expected_beta * x
-    pd.testing.assert_series_equal(result["spread"], expected_spread)
-
-    expected_z = rolling_zscore(expected_spread, window)
-    pd.testing.assert_series_equal(result["z_score"], expected_z)
-
-    signals = pd.Series(0.0, index=idx)
-    signals[expected_z > thresh] = -1
-    signals[expected_z < -thresh] = 1
-    pd.testing.assert_series_equal(result["signal"], signals)
-
-    positions = signals.replace(0, np.nan).ffill()
-    positions[signals == 0] = 0
-    positions = positions.fillna(0)
-    pd.testing.assert_series_equal(result["position"], positions)
-
-    expected_pnl = positions.shift().fillna(0) * expected_spread.diff().fillna(0)
-    pd.testing.assert_series_equal(result["pnl"], expected_pnl)
-
-    metrics = bt.get_performance_metrics()
-    assert metrics["sharpe_ratio"] == sharpe_ratio(expected_pnl)
-    assert metrics["max_drawdown"] == max_drawdown(expected_pnl.cumsum())
-=======
 # ВНИМАНИЕ: Строки с sys.path.insert удалены! Они больше не нужны благодаря conftest.py.
 
 import pandas as pd
@@ -126,5 +67,4 @@
     assert metrics.keys() == expected_metrics.keys()
     assert np.isclose(metrics["sharpe_ratio"], expected_metrics["sharpe_ratio"])
     assert np.isclose(metrics["max_drawdown"], expected_metrics["max_drawdown"])
-    assert np.isclose(metrics["total_pnl"], expected_metrics["total_pnl"])
->>>>>>> 6609645f
+    assert np.isclose(metrics["total_pnl"], expected_metrics["total_pnl"])