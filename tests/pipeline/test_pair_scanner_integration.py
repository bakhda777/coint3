import pandas as pd
from pathlib import Path
import pytest

from itertools import combinations

from coint2.core.data_loader import DataHandler
import numpy as np

from coint2.pipeline.pair_scanner import find_cointegrated_pairs, _coint_test


def create_parquet_files(tmp_path: Path) -> None:
    idx = pd.date_range('2021-01-01', periods=20, freq='D')
    a = pd.Series(range(20), index=idx)
    b = a + 0.1  # cointegrated with A
    c = pd.Series(range(20, 0, -1), index=idx)

    for sym, series in [('A', a), ('B', b), ('C', c)]:
        part_dir = tmp_path / f'symbol={sym}' / 'year=2021' / 'month=01'
        part_dir.mkdir(parents=True, exist_ok=True)
        df = pd.DataFrame({'timestamp': idx, 'close': series})
        df.to_parquet(part_dir / 'data.parquet')


def test_find_cointegrated_pairs(tmp_path: Path) -> None:
    create_parquet_files(tmp_path)
    handler = DataHandler(tmp_path, '1d', fill_limit_pct=0.1)
    data = handler.load_all_data_for_period(lookback_days=20)

    # reference sequential implementation
    expected: dict[tuple[str, str], tuple[float, float, float]] = {}
    for s1, s2 in combinations(data.columns, 2):
        s1_series = data[s1].dropna()
        s2_series = data[s2].dropna()
        pval = _coint_test(s1_series, s2_series)
        if pval < 0.05:
            beta = s1_series.cov(s2_series) / s2_series.var()
            spread = s1_series - beta * s2_series
            expected[(s1, s2)] = (beta, spread.mean(), spread.std())

    start = data.index.min()
    end = data.index.max()
    pairs = find_cointegrated_pairs(handler, start, end, p_value_threshold=0.05)
<<<<<<< HEAD
    assert len(pairs) == len(expected)

    returned = pairs[0]
    assert returned[:2] == expected[0]

    beta = data["A"].cov(data["B"]) / data["B"].var()
    spread = data["A"] - beta * data["B"]
    mean = spread.mean()
    std = spread.std()

    assert np.isclose(returned[2], beta)
    assert np.isclose(returned[3], mean)
    assert np.isclose(returned[4], std)
=======
    result = {(s1, s2): (beta, mean, std) for s1, s2, beta, mean, std in pairs}
    assert result.keys() == expected.keys()
    for pair in result:
        r_beta, r_mean, r_std = result[pair]
        e_beta, e_mean, e_std = expected[pair]
        assert r_beta == pytest.approx(e_beta)
        assert r_mean == pytest.approx(e_mean)
        assert r_std == pytest.approx(e_std)
>>>>>>> 858a48d9
<|MERGE_RESOLUTION|>--- conflicted
+++ resolved
@@ -42,7 +42,6 @@
     start = data.index.min()
     end = data.index.max()
     pairs = find_cointegrated_pairs(handler, start, end, p_value_threshold=0.05)
-<<<<<<< HEAD
     assert len(pairs) == len(expected)
 
     returned = pairs[0]
@@ -55,14 +54,4 @@
 
     assert np.isclose(returned[2], beta)
     assert np.isclose(returned[3], mean)
-    assert np.isclose(returned[4], std)
-=======
-    result = {(s1, s2): (beta, mean, std) for s1, s2, beta, mean, std in pairs}
-    assert result.keys() == expected.keys()
-    for pair in result:
-        r_beta, r_mean, r_std = result[pair]
-        e_beta, e_mean, e_std = expected[pair]
-        assert r_beta == pytest.approx(e_beta)
-        assert r_mean == pytest.approx(e_mean)
-        assert r_std == pytest.approx(e_std)
->>>>>>> 858a48d9
+    assert np.isclose(returned[4], std)