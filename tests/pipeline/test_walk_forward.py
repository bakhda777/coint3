--- conflicted
+++ resolved
@@ -4,20 +4,7 @@
 from coint2.core.data_loader import DataHandler
 from coint2.engine.backtest_engine import PairBacktester
 from coint2.pipeline import walk_forward_orchestrator as wf
-<<<<<<< HEAD
-from coint2.utils.config import AppConfig, PairSelectionConfig, BacktestConfig, WalkForwardConfig
-from pydantic import BaseModel
 
-
-class PortfolioConfig(BaseModel):
-    initial_capital: float
-    risk_per_trade_pct: float
-    max_active_positions: int
-
-
-class AppConfigWithPortfolio(AppConfig):
-    portfolio: PortfolioConfig
-=======
 from coint2.utils.config import (
     AppConfig,
     PairSelectionConfig,
@@ -25,7 +12,7 @@
     WalkForwardConfig,
     PortfolioConfig,
 )
->>>>>>> e3a4ae9c
+
 from coint2.core import performance
 
 
